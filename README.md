<a href="https://www.taoensso.com" title="More stuff by @ptaoussanis at www.taoensso.com">
<img src="https://www.taoensso.com/taoensso-open-source.png" alt="Taoensso open-source" width="400"/></a>

**[CHANGELOG]** | [API] | current [Break Version]:

```clojure
[com.taoensso/carmine "2.16.0"] ; See CHANGELOG for details
```

> Please consider helping to [support my continued open-source Clojure/Script work]? 
> 
> Even small contributions can add up + make a big difference to help sustain my time writing, maintaining, and supporting Carmine and other Clojure/Script libraries. **Thank you!**
>
> \- Peter Taoussanis

# Carmine

### A Clojure Redis client & message queue

[Redis] is _awesome_ and it's getting [more awesome](http://www.redis.io/commands/eval) [every day](http://redis.io/topics/cluster-spec). It deserves a great Clojure client.

## Features
 * Small, simple **all-Clojure** library
 * **Fully documented**, API with full support for the latest Redis versions
 * **Great performance**
 * Industrial strength **connection pooling**
 * Composable, **first-class command functions**
 * Flexible, high-performance **binary-safe serialization** using [Nippy]
 * Full support for **Lua scripting**, **Pub/Sub**, etc.
 * Full support for custom **reply parsing**
 * **Command helpers** (`atomic`, `lua`, `sort*`, etc.)
 * **Ring session-store**
 * Simple, high-performance **message queue** (v2+, Redis 2.6+)
 * Simple, high-performance **distributed lock** (v2+, Redis 2.6+)
 * Pluggable **compression** and **encryption** support (v2+)
 * Includes _Tundra_, an API for **replicating data to an additional datastore** (v2+, Redis 2.6+)

## 3rd-party tools, etc.

Link                     | Description
------------------------ | -----------------------------------------------------
[@lantiga/redlock-clj]   | Distributed locks for uncoordinated Redis clusters
[@danielsz/system]       | PubSub component for system
Your link here?          | **PR's welcome!**

## Getting started

Add the necessary dependency to your project:

```clojure
[com.taoensso/carmine "2.16.0"]
```

And setup your namespace imports:

```clojure
(ns my-app
  (:require [taoensso.carmine :as car :refer (wcar)]))
```

### Connections

You'll usually want to define a single connection pool, and one connection spec for each of your Redis servers.

```clojure
(def server1-conn {:pool {<opts>} :spec {<opts>}}) ; See `wcar` docstring for opts
(defmacro wcar* [& body] `(car/wcar server1-conn ~@body))
```

### Basic commands

Executing commands is easy:

```clojure
(wcar* (car/ping)) ; => "PONG" (1 command -> 1 reply)

(wcar*
  (car/ping)
  (car/set "foo" "bar")
  (car/get "foo")) ; => ["PONG" "OK" "bar"] (3 commands -> 3 replies)
```

Note that executing multiple Redis commands in a single `wcar` request uses efficient Redis [pipelining] under the hood, and returns a pipeline reply (vector) for easy destructuring, etc.

If the number of commands you'll be calling might vary, it's possible to request that Carmine _always_ return a destructurable pipeline-style reply:

```clojure
(wcar* :as-pipeline (car/ping)) ; => ["PONG"] ; Note the pipeline-style reply
```

If the server responds with an error, an exception is thrown:

```clojure
(wcar* (car/spop "foo"))
=> Exception ERR Operation against a key holding the wrong kind of value
```

But what if we're pipelining?

```clojure
(wcar* (car/set  "foo" "bar")
       (car/spop "foo")
       (car/get  "foo"))
=> ["OK" #<Exception ERR Operation against ...> "bar"]
```

### Serialization

The only value type known to Redis internally is the [byte string]. But Carmine uses [Nippy] under the hood and understands all of Clojure's [rich datatypes], letting you use them with Redis painlessly:

```clojure
(wcar* (car/set "clj-key" {:bigint (bigint 31415926535897932384626433832795)
                           :vec    (vec (range 5))
                           :set    #{true false :a :b :c :d}
                           :bytes  (byte-array 5)
                           ;; ...
                           })
       (car/get "clj-key"))
=> ["OK" {:bigint 31415926535897932384626433832795N
          :vec    [0 1 2 3 4]
          :set    #{true false :a :c :b :d}
          :bytes  #<byte [] [B@4d66ea88>}]
```

Types are handled as follows:

Clojure type             | Redis type
------------------------ | --------------------------
Strings                  | Redis strings
Keywords                 | Redis strings (v2+)
Simple numbers           | Redis strings
Everything else          | Auto de/serialized with [Nippy]

You can force automatic de/serialization for an argument of any type by wrapping it with `car/serialize`.

### Documentation and command coverage

Like [labs-redis-clojure], Carmine uses the [official Redis command reference] to generate its own command API. Which means that not only is Carmine's command coverage *always complete*, but it's also **fully documented**:

```clojure
(use 'clojure.repl)
(doc car/sort)
=> "SORT key [BY pattern] [LIMIT offset count] [GET pattern [GET pattern ...]] [ASC|DESC] [ALPHA] [STORE destination]

Sort the elements in a list, set or sorted set.

Available since: 1.0.0.

Time complexity: O(N+M*log(M)) where N is the number of elements in the list or set to sort, and M the number of returned elements. When the elements are not sorted, complexity is currently O(N) as there is a copy step that will be avoided in next releases."
```

### Lua

Redis 2.6 introduced a remarkably powerful feature: server-side Lua scripting! As an example, let's write our own version of the `set` command:

```clojure
(defn my-set
  [key value]
  (car/lua "return redis.call('set', _:my-key, 'lua '.. _:my-val)"
                  {:my-key key}   ; Named key variables and their values
                  {:my-val value} ; Named non-key variables and their values
                  ))

(wcar* (my-set "foo" "bar")
       (car/get "foo"))
=> ["OK" "lua bar"]
```

Script primitives are also provided: `eval`, `eval-sha`, `eval*`, `eval-sha*`. See the [Lua scripting docs] for more info.

### Helpers

The `lua` command above is a good example of a Carmine *helper*.

Carmine will never surprise you by interfering with the standard Redis command API. But there are times when it might want to offer you a helping hand (if you want it). Compare:

```clojure
(wcar* (car/zunionstore "dest-key" 3 "zset1" "zset2" "zset3" "WEIGHTS" 2 3 5))
(wcar* (car/zunionstore* "dest-key" ["zset1" "zset2" "zset3"] "WEIGHTS" 2 3 5))
```

Both of these calls are equivalent but the latter counted the keys for us. `zunionstore*` is another helper: a slightly more convenient version of a standard command, suffixed with a `*` to indicate that it's non-standard.

Helpers currently include: `atomic`, `eval*`, `evalsha*`, `info*`, `lua`, `sort*`, `zinterstore*`, and `zunionstore*`. See their docstrings for more info.

### Commands are (just) functions

In Carmine, Redis commands are *real functions*. Which means you can *use* them like real functions:

```clojure
(wcar* (doall (repeatedly 5 car/ping)))
=> ["PONG" "PONG" "PONG" "PONG" "PONG"]

(let [first-names ["Salvatore"  "Rich"]
      surnames    ["Sanfilippo" "Hickey"]]
  (wcar* (mapv #(car/set %1 %2) first-names surnames)
         (mapv car/get first-names)))
=> ["OK" "OK" "Sanfilippo" "Hickey"]

(wcar* (mapv #(car/set (str "key-" %) (rand-int 10)) (range 3))
       (mapv #(car/get (str "key-" %)) (range 3)))
=> ["OK" "OK" "OK" "OK" "0" "6" "6" "2"]
```

And since real functions can compose, so can Carmine's. By nesting `wcar` calls, you can fully control how composition and pipelining interact:

```clojure
(let [hash-key "awesome-people"]
  (wcar* (car/hmset hash-key "Rich" "Hickey" "Salvatore" "Sanfilippo")
         (mapv (partial car/hget hash-key)
               ;; Execute with own connection & pipeline then return result
               ;; for composition:
               (wcar* (car/hkeys hash-key)))))
=> ["OK" "Sanfilippo" "Hickey"]
```

### Listeners & Pub/Sub

Carmine has a flexible **Listener** API to support persistent-connection features like [monitoring] and Redis's fantastic [Publish/Subscribe] facility:

```clojure
(def listener
  (car/with-new-pubsub-listener (:spec server1-conn)
    {"foobar" (fn f1 [msg] (println "Channel match: " msg))
     "foo*"   (fn f2 [msg] (println "Pattern match: " msg))}
   (car/subscribe  "foobar" "foobaz")
   (car/psubscribe "foo*")))
```

Note the map of message handlers. `f1` will trigger when a message is published to channel `foobar`. `f2` will trigger when a message is published to `foobar`, `foobaz`, `foo Abraham Lincoln`, etc.

Publish messages:

```clojure
(wcar* (car/publish "foobar" "Hello to foobar!"))
```

Which will trigger:

```clojure
(f1 '("message" "foobar" "Hello to foobar!"))
;; AND ALSO
(f2 '("pmessage" "foo*" "foobar" "Hello to foobar!"))
```

You can adjust subscriptions and/or handlers:

```clojure
(with-open-listener listener
  (car/unsubscribe) ; Unsubscribe from every channel (leave patterns alone)
  (car/psubscribe "an-extra-channel"))

(swap! (:state listener) assoc "*extra*" (fn [x] (println "EXTRA: " x)))
```

**Remember to close the listener** when you're done with it:

```clojure
(car/close-listener listener)
```

Note that subscriptions are *connection-local*: you can have three different listeners each listening for different messages, using different handlers. This is great stuff.

### Reply parsing

Want a little more control over how server replies are parsed? You have all the control you need:

```clojure
(wcar* (car/ping)
       (car/with-parser clojure.string/lower-case (car/ping) (car/ping))
       (car/ping))
=> ["PONG" "pong" "pong" "PONG"]
```

### Binary data

Carmine's serializer has no problem handling arbitrary byte[] data. But the serializer involves overhead that may not always be desireable. So for maximum flexibility Carmine gives you automatic, *zero-overhead* read and write facilities for raw binary data:

```clojure
(wcar* (car/set "bin-key" (byte-array 50))
       (car/get "bin-key"))
=> ["OK" #<byte[] [B@7c3ab3b4>]
```

### Message queue

Redis makes a great [message queue server]:

```clojure
(:require [taoensso.carmine.message-queue :as car-mq]) ; Add to `ns` macro

(def my-worker
  (car-mq/worker {:pool {<opts>} :spec {<opts>}} "my-queue"
   {:handler (fn [{:keys [message attempt]}]
               (println "Received" message)
               {:status :success})}))

(wcar* (car-mq/enqueue "my-queue" "my message!"))
%> Received my message!

(car-mq/stop my-worker)
```

Guarantees:
 * Messages are persistent (durable) as per Redis config
 * Each message will be handled once and only once
 * Handling is fault-tolerant: a message cannot be lost due to handler crash
 * Message de-duplication can be requested on an ad hoc (per message) basis. In these cases, the same message cannot ever be entered into the queue more than once simultaneously or within a (per message) specifiable post-handling backoff period.

See the relevant [API] docs for details.

### Distributed locks

```clojure
(:require [taoensso.carmine.locks :as locks]) ; Add to `ns` macro

(locks/with-lock "my-lock"
  {:pool {<opts>} :spec {<opts>}} ; Connection details
  1000 ; Time to hold lock
  500  ; Time to wait (block) for lock acquisition
  (println "This was printed under lock!"))
```

Again: simple, distributed, fault-tolerant, and _fast_.

See the relevant [API] docs for details.

## Tundra (beta)

Redis is a beautifully designed datastore that makes some explicit engineering tradeoffs. Probably the most important: your data _must_ fit in memory. Tundra helps relax this limitation: only your **hot** data need fit in memory. How does it work?

 1. Use Tundra's `dirty` command **any time you modify/create evictable keys**
 2. Use `worker` to create a threaded worker that'll **automatically replicate dirty keys to your secondary datastore**
 3. When a dirty key hasn't been used in a specified TTL, it will be **automatically evicted from Redis** (eviction is optional if you just want to use Tundra as a backup/just-in-case mechanism)
 4. Use `ensure-ks` **any time you want to use evictable keys** - this'll extend their TTL or fetch them from your datastore as necessary

That's it: two Redis commands, and a worker! Tundra uses Redis' own dump/restore mechanism for replication, and Carmine's own message queue to coordinate the replication worker.

Tundra can be _very_ easily extended to **any K/V-capable datastore**. Implementations are provided out-the-box for: **Disk**, **Amazon S3** and **DynamoDB**.

```clojure
(:require [taoensso.carmine.tundra :as tundra :refer (ensure-ks dirty)]
          [taoensso.carmine.tundra.s3]) ; Add to ns

(def my-tundra-store
  (tundra/tundra-store
    ;; A datastore that implements the necessary (easily-extendable) protocol:
    (taoensso.carmine.tundra.s3/s3-datastore {:access-key "" :secret-key ""}
      "my-bucket/my-folder")))

;; Now we have access to the Tundra API:
(comment
 (worker    my-tundra-store {} {}) ; Create a replication worker
 (dirty     my-tundra-store "foo:bar1" "foo:bar2" ...) ; Queue for replication
 (ensure-ks my-tundra-store "foo:bar1" "foo:bar2" ...) ; Fetch from replica when necessary
)
```

Note that this API makes it convenient to use several different datastores simultaneously (perhaps for different purposes with different latency requirements).

See the relevant [API] docs for details.

## Redis Cluster (EXPERIMENTAL)

Sending commands to a Redis Cluster requires replacing taoensso.carmine/wcar with taoensso.carmine.cluster/ccar:

```clojure
(require '[taoensso.carmine :as car])
(require '[taoensso.carmine.cluster :as ccar])
(ccar/ccar {:spec {:host "127.0.0.1" :port 7000} :cluster "my-cluster}
           (car/set "foo" "bar")
           (car/get "foo"))
=> ["OK" "bar"]
```

See the relevant [tutorial](http://redis.io/topics/cluster-tutorial) for details on how to setup a cluster.

## Performance

Redis is probably most famous for being [fast]. Carmine hold up its end and usu. performs w/in ~10% of the official C `redis-benchmark` utility despite offering features like command composition, reply parsing, etc.

## Thanks to Navicat

<<<<<<< HEAD
In principle it should be possible to get close to the theoretical maximum performance of a JVM-based client. This will be an ongoing effort but please note that my first concern for Carmine is **performance-per-unit-power** rather than *absolute performance*. For example Carmine willingly pays a small throughput penalty to support binary-safe arguments and again for composable commands.
=======
![Navicat-logo](https://github.com/ptaoussanis/carmine/blob/master/navicat-logo.png)
>>>>>>> fb7f7c4e

Carmine's SQL-interop features (forthcoming) were developed with the help of [Navicat], kindly sponsored by PremiumSoft CyberTech Ltd.

## Thanks to YourKit

Carmine was developed with the help of the [YourKit Java Profiler](http://www.yourkit.com/java/profiler/index.jsp). YourKit, LLC kindly supports open source projects by offering an open source license.

## This project supports the ![ClojureWerkz-logo] goals

 * [ClojureWerkz] is a growing collection of open-source, **batteries-included Clojure libraries** that emphasise modern targets, great documentation, and thorough testing.

## Contacting me / contributions

Please use the project's [GitHub issues page] for all questions, ideas, etc. **Pull requests welcome**. See the project's [GitHub contributors page] for a list of contributors.

Otherwise, you can reach me at [Taoensso.com]. Happy hacking!

\- [Peter Taoussanis]

## License

Distributed under the [EPL v1.0] \(same as Clojure).  
Copyright &copy; 2012-2016 [Peter Taoussanis].

<!--- Standard links -->
[Taoensso.com]: https://www.taoensso.com
[Peter Taoussanis]: https://www.taoensso.com
[@ptaoussanis]: https://www.taoensso.com
[More by @ptaoussanis]: https://www.taoensso.com
[Break Version]: https://github.com/ptaoussanis/encore/blob/master/BREAK-VERSIONING.md
[support my continued open-source Clojure/Script work]: http://taoensso.com/clojure/backers

<!--- Standard links (repo specific) -->
[CHANGELOG]: https://github.com/ptaoussanis/carmine/releases
[API]: http://ptaoussanis.github.io/carmine/
[GitHub issues page]: https://github.com/ptaoussanis/carmine/issues
[GitHub contributors page]: https://github.com/ptaoussanis/carmine/graphs/contributors
[EPL v1.0]: https://raw.githubusercontent.com/ptaoussanis/carmine/master/LICENSE
[Hero]: https://raw.githubusercontent.com/ptaoussanis/carmine/master/hero.png "Title"

<!--- Unique links -->
[Redis]: http://www.redis.io/
[Nippy]: https://github.com/ptaoussanis/nippy
[@lantiga/redlock-clj]: https://github.com/lantiga/redlock-clj
[@danielsz/system]: https://github.com/danielsz/system
[pipelining]: http://redis.io/topics/pipelining
[byte string]: http://redis.io/topics/data-types
[rich datatypes]: http://clojure.org/datatypes
[labs-redis-clojure]: https://github.com/wallrat/labs-redis-clojure
[official Redis command reference]: https://github.com/antirez/redis-doc/blob/master/commands.json
[Lua scripting docs]: http://redis.io/commands/eval
[monitoring]: http://redis.io/commands/monitor
[Publish/Subscribe]: http://redis.io/topics/pubsub
[message queue server]: http://antirez.com/post/250
[fast]: http://redis.io/topics/benchmarks
[Detailed benchmark info]: https://docs.google.com/spreadsheet/ccc?key=0AuSXb68FH4uhdE5kTTlocGZKSXppWG9sRzA5Y2pMVkE
[YourKit Java Profiler]: http://www.yourkit.com/java/profiler/index.jsp

[ClojureWerkz-logo]: https://raw.github.com/clojurewerkz/clojurewerkz.org/master/assets/images/logos/clojurewerkz_long_h_50.png
[ClojureWerkz]: http://clojurewerkz.org/
[Navicat]: http://www.navicat.com/<|MERGE_RESOLUTION|>--- conflicted
+++ resolved
@@ -379,13 +379,13 @@
 
 Redis is probably most famous for being [fast]. Carmine hold up its end and usu. performs w/in ~10% of the official C `redis-benchmark` utility despite offering features like command composition, reply parsing, etc.
 
+<!---
+In principle it should be possible to get close to the theoretical maximum performance of a JVM-based client. This will be an ongoing effort but please note that my first concern for Carmine is **performance-per-unit-power** rather than *absolute performance*. For example Carmine willingly pays a small throughput penalty to support binary-safe arguments and again for composable commands.
+-->
+
 ## Thanks to Navicat
 
-<<<<<<< HEAD
-In principle it should be possible to get close to the theoretical maximum performance of a JVM-based client. This will be an ongoing effort but please note that my first concern for Carmine is **performance-per-unit-power** rather than *absolute performance*. For example Carmine willingly pays a small throughput penalty to support binary-safe arguments and again for composable commands.
-=======
 ![Navicat-logo](https://github.com/ptaoussanis/carmine/blob/master/navicat-logo.png)
->>>>>>> fb7f7c4e
 
 Carmine's SQL-interop features (forthcoming) were developed with the help of [Navicat], kindly sponsored by PremiumSoft CyberTech Ltd.
 
