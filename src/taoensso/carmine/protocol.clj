(ns taoensso.carmine.protocol
  "Core facilities for communicating with Redis servers using the Redis
  request/response protocol, Ref. http://redis.io/topics/protocol."
  (:require [clojure.string       :as str]
            [taoensso.encore      :as enc]
            [taoensso.nippy.tools :as nippy-tools])
  (:import  [java.io DataInputStream BufferedOutputStream]
            [clojure.lang Keyword]))

<<<<<<< HEAD
(defrecord Context [conn in-stream out-stream parser-queue])
(def ^:dynamic *context* nil)
(def ^:dynamic *parser*  nil)
(def ^:private no-context-error
  (Exception. (str "Redis commands must be called within the context of a"
                   " connection to Redis server. See `wcar`.")))

(defmacro ^:private bytestring
  "Redis communicates with clients using a (binary-safe) byte string protocol.
  This is the equivalent of the byte array representation of a Java String."
  [s] `(.getBytes ~s "UTF-8"))

;;; Request delimiters
(def ^bytes bs-crlf (bytestring "\r\n"))
(def ^:const ^Integer bs-* (int (first (bytestring "*"))))
(def ^:const ^Integer bs-$ (int (first (bytestring "$"))))

;; Carmine-only markers that'll be used _within_ bulk data to indicate that
;; the data requires special reply handling
(def ^bytes bs-bin (bytestring "\u0000<")) ; Binary data marker
(def ^bytes bs-clj (bytestring "\u0000>")) ; Frozen data marker

(defrecord WrappedRaw [ba])
(defn raw "Forces byte[] argument to be sent to Redis as raw, unencoded bytes."
  [x] (if (utils/bytes? x) (->WrappedRaw x)
          (throw (Exception. "Raw arg must be byte[]"))))

(defprotocol IRedisArg (coerce-bs [x] "x -> [<ba> <meta>]"))
(extend-protocol IRedisArg
  String  (coerce-bs [x] [(bytestring x) nil])
  Keyword (coerce-bs [x] [(bytestring ^String (utils/fq-name x)) nil])

  ;;; Simple number types (Redis understands these)
  Long    (coerce-bs [x] [(bytestring (str x)) nil])
  Double  (coerce-bs [x] [(bytestring (str x)) nil])
  Float   (coerce-bs [x] [(bytestring (str x)) nil])
  Integer (coerce-bs [x] [(bytestring (str x)) nil])

  ;;;
  WrappedRaw (coerce-bs [x] [(:ba x) :raw])
  nil        (coerce-bs [x] [(nippy-tools/freeze x) :mark-frozen])
  Object     (coerce-bs [x] [(nippy-tools/freeze x) :mark-frozen]))

(extend utils/bytes-class IRedisArg {:coerce-bs (fn [x] [x :mark-bytes])})

;;; Macros to actually send data to stream buffer
(defmacro ^:private send-crlf [out] `(.write ~out bs-crlf 0 2))
(defmacro ^:private send-bin  [out] `(.write ~out bs-bin  0 2))
(defmacro ^:private send-clj  [out] `(.write ~out bs-clj  0 2))
(defmacro ^:private send-*    [out] `(.write ~out bs-*))
(defmacro ^:private send-$    [out] `(.write ~out bs-$))
(defmacro ^:private send-arg
  "Send arbitrary argument along with information about its size:
  $<size of arg> crlf
  <arg data>     crlf

  Argument type will determine how it'll be stored with Redis:
    * String args become byte strings.
    * Simple numbers (integers, longs, floats, doubles) become byte strings.
    * Binary (byte array) args go through un-munged.
    * Everything else gets serialized."
  [out arg]
  `(let [out#          ~out
         arg#          ~arg
         [ba# meta#]   (coerce-bs arg#)
         ba#           (bytes   ba#)
         payload-size# (alength ba#)
         data-size#    (case meta# (:mark-bytes :mark-frozen) (+ payload-size# 2)
                             payload-size#)]

     ;; Reserve null first-byte for marked reply identification
     (when (and (nil? meta#) (> payload-size# 0) (zero? (aget ba# 0)))
       (throw (Exception. (str "Args can't begin with null terminator: " arg#))))

     (send-$ out#) (.write out# (bytestring (str data-size#))) (send-crlf out#)
     (case meta# :mark-bytes  (send-bin out#)
                 :mark-frozen (send-clj out#)
                 nil)
     (.write out# ba# 0 payload-size#)
     (send-crlf out#)))

(def ^:dynamic *listener-req-mode?* "Implementation detail." nil)
(defmacro with-listener-req-mode "Implementation detail." [& body]
  `(binding [*listener-req-mode?* true] ~@body))

(defn send-request*
  "Sends a command to Redis server using its byte string protocol:
      *<no. of args>     crlf
      [$<size of arg N>  crlf
        <arg data>       crlf ...]"
  [args]
  (let [^BufferedOutputStream out (or (:out-stream *context*)
                                      (throw no-context-error))]

    (send-* out) (.write out (bytestring (str (count args)))) (send-crlf out)
    (doseq [arg args] (send-arg out arg))
    (.flush out)

    (when-not *listener-req-mode?*
      (swap! (:parser-queue *context*) conj *parser*))))

(def ^:dynamic send-request send-request*)

(defn get-basic-reply
  "BLOCKS to receive a single reply from Redis server. Applies basic parsing
  and returns the result.

  Redis will reply to commands with different kinds of replies, identified by
  their first byte:
      * `+` for single line reply.
      * `-` for error message.
      * `:` for integer reply.
      * `$` for bulk reply.
      * `*` for multi bulk reply."
  [^DataInputStream in raw?]
  (let [reply-type (char (.readByte in))]
    (case reply-type
      \+ (.readLine in)
      \- (Exception.     (.readLine in))
      \: (Long/parseLong (.readLine in))

      ;; Bulk replies need checking for special in-data markers
      \$ (let [data-size (Integer/parseInt (.readLine in))]
           (when-not (neg? data-size) ; NULL bulk reply
             (let [maybe-marked-type? (and (not raw?) (>= data-size 2))
                   type (or (when maybe-marked-type?
                              (.mark in 2)
                              (let [h (byte-array 2)]
                                (.readFully in h 0 2)
                                (condp utils/ba= h
                                  bs-clj :clj
                                  bs-bin :bin
                                  nil)))
                            (if raw? :raw :str))

                   marked-type? (case type (:clj :bin) true false)
                   payload-size (int (if marked-type? (- data-size 2) data-size))
                   payload      (byte-array payload-size)]

               (when (and maybe-marked-type? (not marked-type?)) (.reset in))
               (.readFully in payload 0 payload-size)
               (.readFully in (byte-array 2) 0 2) ; Discard final crlf

               (try
                 (case type
                   :str (String. payload 0 payload-size "UTF-8")
                   :clj (nippy-tools/thaw payload)
                   (:bin :raw) payload)
                 (catch Exception e
                   (Exception. (str "Bad reply data: " (.getMessage e)) e))))))

      \* (let [bulk-count (Integer/parseInt (.readLine in))]
           (utils/repeatedly* bulk-count (get-basic-reply in raw?)))
      (throw (Exception. (str "Server returned unknown reply type: "
                              reply-type))))))
=======
;;;; Dynamic context

(deftype EnqueuedRequest [^long cluster-keyslot parser args bs-args #_opts])
(defrecord Context [conn req-queue_ #_parser #_req-opts])
(def ^:dynamic *context* "Current dynamic Context"         nil)
(def ^:dynamic *parser*  "ifn (with optional meta) or nil" nil)
(def no-context-ex
  (ex-info "Redis commands must be called within the context of a connection to Redis server (see `wcar`)" {}))

(defmacro with-context "Implementation detail"
  [conn & body]
  `(binding [*context* (Context. ~conn (atom []))
             *parser*  nil]
     ~@body))

;;;; Bytes

(do
  (defn ^:private -byte-str [^String s] (.getBytes s "UTF-8"))
  (def  ^:private ^:const bs-* (int (first (-byte-str "*"))))
  (def  ^:private ^:const bs-$ (int (first (-byte-str "$"))))
  (def  ^:private bs-crlf                             (-byte-str "\r\n"))
  (def  ^:private bs-bin "Carmine binary data marker" (-byte-str "\u0000<"))
  (def  ^:private bs-clj "Carmine Nippy  data marker" (-byte-str "\u0000>")))

(def ^:private byte-int "Cache common counts, etc."
  (let [cached (enc/memoize_ (fn [n] (-byte-str (Long/toString n))))]
    (fn [n]
      (if (<= ^long n 32767)
        (cached n)
        (-byte-str (Long/toString n))))))

(defn- ensure-reserved-first-byte [^bytes ba]
  (if (and (> (alength ba) 0) (zero? (aget ba 0)))
    (throw (ex-info "Args can't begin with null terminator (byte 0)" {:ba ba}))
    ba))

;;;; Redis<->Clj type coercion
;; TODO Support pluggable serialization?

(deftype WrappedRaw [ba])
(defn raw
  "Forces byte[] argument to be sent to Redis as raw, unencoded bytes."
  [x]
  (cond
    (enc/bytes?           x) (WrappedRaw. x)
    (instance? WrappedRaw x) x
    :else
    (throw
      (ex-info "Raw arg must be byte[]"
        {:given x :type (type x)}))))

(defprotocol     IByteStr (byte-str [x] "Coerces arbitrary Clojure val to Redis bytestring"))
(extend-protocol IByteStr
  String     (byte-str [x] (ensure-reserved-first-byte (-byte-str               x)))
  Keyword    (byte-str [x] (ensure-reserved-first-byte (-byte-str (enc/as-qname x))))
  Long       (byte-str [x] (byte-int x))
  Integer    (byte-str [x] (byte-int x))
  Short      (byte-str [x] (byte-int x))
  Byte       (byte-str [x] (byte-int x))
  Double     (byte-str [x] (-byte-str (Double/toString x)))
  Float      (byte-str [x] (-byte-str  (Float/toString x)))
  WrappedRaw (byte-str [x] (.-ba x))
  nil        (byte-str [x] (enc/ba-concat bs-clj (nippy-tools/freeze x)))
  Object     (byte-str [x] (enc/ba-concat bs-clj (nippy-tools/freeze x))))

(extend-type (Class/forName "[B")
  IByteStr (byte-str [x] (enc/ba-concat bs-bin x)))

;;;; Basic requests

(defn- send-requests
  "Sends `EnqeuedRequest`s to Redis server using its byte string protocol:
    *<no. of args>     crlf
    [$<size of arg N>  crlf
      <arg data>       crlf ...]"
  ;; {:pre [(vector? requests)]}
  [^BufferedOutputStream out ereqs]
  (enc/run!
    (fn [^EnqueuedRequest ereq]
      (when-let [bs-args (.-bs-args ereq)] ; nil => `return`
        (.write out bs-*)
        (.write out ^bytes (byte-int (count bs-args)))
        (.write out bs-crlf 0 2)
        (enc/run!
          (fn [^bytes bs-arg]
            (let [payload-size (alength bs-arg)]
              (.write out bs-$)
              (.write out ^bytes (byte-int payload-size))
              (.write out bs-crlf 0 2)
              (.write out bs-arg  0 payload-size) ; Payload
              (.write out bs-crlf 0 2)))
          bs-args)))
    ereqs)
  (.flush out))

(defn get-unparsed-reply
  "Implementation detail.
  BLOCKS to receive a single reply from Redis server and returns the result as
  [<type> <reply>]. Redis will reply to commands with different kinds of replies,
  identified by their first byte, Ref. http://redis.io/topics/protocol:

    * `+` for simple strings -> <string>
    * `:` for integers       -> <long>
    * `-` for error strings  -> <ex-info>
    * `$` for bulk strings   -> <clj>/<raw-bytes>    ; Marked as serialized
                             -> <bytes>/<raw-bytes>  ; Marked as binary
                             -> <string>/<raw-bytes> ; Unmarked
                             -> nil
    * `*` for arrays         -> <vector>
                             -> nil"
  [^DataInputStream in req-opts]
  (let [reply-type (int (.readByte in))]
    (enc/case-eval reply-type
      (int \+)                 (.readLine in)
      (int \:) (Long/parseLong (.readLine in))
      (int \-)
      (let [err-str    (.readLine in)
            err-prefix (re-find #"^\S+" err-str) ; "ERR", "WRONGTYPE", etc.
            err-prefix (when err-prefix (keyword (str/lower-case err-prefix)))]
        (ex-info err-str (if-not err-prefix {} {:prefix err-prefix})))

      (int \*)
      (let [bulk-count (Integer/parseInt (.readLine in))]
        (if (== bulk-count -1)
          nil ; Nb was [] with < Carmine v3
          (enc/repeatedly-into [] bulk-count
            (fn [] (get-unparsed-reply in req-opts)))))

      (int \$) ; Bulk strings need checking for special in-data markers
      (let [ba-size (Integer/parseInt (.readLine in))]
        (if (== ba-size -1)
          nil
          ;; Note that ba-size may be zero, e.g. (seq (byte-str ""))
          (let [ba
                (let [ba (byte-array ba-size)]
                  (.readFully in ba 0 ba-size)
                  (.readFully in (byte-array 2) 0 2) ; Discard final crlf
                  ba)]

            (try
              (enc/cond!
               (get req-opts :raw-bulk?) ba ; :raw

               ;; Special data marker
               (and (>= ba-size 2) ; May be = 2 with (byte-array 0)
                    (zero? (aget ba 0)))
               (let [b1    (aget ba 1)]
                 (enc/cond!
                  (== b1 62 #_(aget bs-clj 1)) ; :clj
                  (nippy-tools/thaw
                   (java.util.Arrays/copyOfRange ba 2 ba-size)
                   (get :thaw-opts req-opts))

                  (== b1 60 #_(aget bs-bin 1)) ; :bin
                  (let [payload (java.util.Arrays/copyOfRange ba 2 ba-size)]
                    ;; Workaround #81 (v2.6.0 may have written
                    ;; *serialized* bins:
                    (if (and
                         (>= (alength payload) 5) ; 4 byte NPY_ header + data
                         (== (aget payload 0) 78) ; N
                         (== (aget payload 1) 80) ; P
                         (== (aget payload 2) 89) ; Y
                         )
                      (try
                        (nippy-tools/thaw payload (get :thaw-opts req-opts))
                        (catch Exception _ payload))
                      payload))

                  ;; :else (String. ba 0 ba-size "UTF-8")
                  ))

               :else ; Common case
               (String. ba 0 ba-size "UTF-8"))

              (catch Exception e
                (let [message (.getMessage e)]
                  (ex-info (str "Bad reply data: " message)
                    {:message message} e)))))))

      (throw
        (ex-info (str "Server returned unknown reply type: " reply-type)
          {:reply-type reply-type})))))

(let [not-found (Object.)]
  (defn get-parsed-reply "Implementation detail"
    [^DataInputStream in ?parser]
    (if (nil? ?parser) ; Common case
      (get-unparsed-reply in nil)
      (let [;; As an impln detail, parser metadata is used as req-opts:
            ;; {:keys [raw-bulk? thaw-opts dummy-reply :parse-exceptions?]}.
            ;; We could instead choose to split parsers and req metadata but
            ;; bundling the two is efficient + quite convenient in practice.
            ;; Note that we choose to _merge_ parser metadata during parser
            ;; comp. ; TODO Refactor
            req-opts (meta ?parser)
            unparsed-reply
            (let [dr (get req-opts :dummy-reply not-found)]
              (if (identical? dr not-found)
                (get-unparsed-reply in req-opts)
                dr))]

        (if (and (instance? Exception unparsed-reply)
              ;; Nb :parse-exceptions? is rare & not normally used by lib
              ;; consumers. Such parsers need to be written to _not_
              ;; interfere with our ability to interpret Cluster error msgs.
              (not (get req-opts :parse-exceptions?)))

          unparsed-reply ; Return unparsed
          (try
            (?parser unparsed-reply)
            (catch Exception e
              (let [message (.getMessage e)]
                (ex-info (str "Parser error: " message)
                  {:message message} e)))))))))
>>>>>>> fb7f7c4e

;;;; Parsers

(defmacro parse
  "Wraps body so that replies to any wrapped Redis commands will be parsed with
  `(f reply)`. Replaces any current parser; removes parser when `f` is nil.
  See also `parser-comp`."
  [f & body] `(binding [*parser* ~f] ~@body))

(defn- comp-maybe [f g] (cond (and f g) (comp f g) f f g g :else nil))
(comment ((comp-maybe nil identity) :x))

(defn parser-comp "Composes parsers when f or g are nnil, preserving metadata"
  [f g] (let [m (merge (meta g) (meta f))] (with-meta (comp-maybe f g) m)))

;;; Special parsers used to communicate metadata to request enqueuer:
(defmacro parse-raw             [& body] `(parse (with-meta identity {:raw-bulk? true})       ~@body))
(defmacro parse-nippy [thaw-opts & body] `(parse (with-meta identity {:thaw-opts ~thaw-opts}) ~@body))

(def return
  "Takes values and returns them as part of next reply from Redis server.
  Unlike `echo`, does not actually send any data to Redis."
  (let [return1
        (fn [req-queue_ value]
          (let [ereq
                (EnqueuedRequest. 1
                  (parser-comp *parser* ; Nb keep context's parser
                    (with-meta identity {:dummy-reply value}))
                  nil nil)]
            (swap! req-queue_ conj ereq)))]
    (fn
      ([value] (return1 (:req-queue_ *context*) value))
      ([value & more]
       (enc/run! (partial return1 (:req-queue_ *context*))
         (cons value more))))))

(def ^:const suppressed-reply-kw :carmine/suppressed-reply)
(defn-       suppressed-reply? [parsed-reply]
  (identical? parsed-reply suppressed-reply-kw))

(defn- return-parsed-reply "Implementation detail"
  [preply] (if (instance? Exception preply) (throw preply) preply))

(defn return-parsed-replies "Implementation detail"
  [preplies as-pipeline?]
  (let [nreplies (count preplies)]
    (if (or (> nreplies 1) as-pipeline?)
      preplies
      (let [;; nb nil fallback for possible suppressed replies:
            pr1 (nth preplies 0 nil)]
        (return-parsed-reply pr1)))))

(defn- pull-requests "Implementation detail" [req-queue_]
  (loop []
    (let [rq @req-queue_]
      (if (compare-and-set! req-queue_ rq [])
        rq
        (recur)))))

(defn execute-requests
  "Implementation detail.
  Sends given/dynamic requests to given/dynamic Redis server and optionally
  blocks to receive the relevant queued (pipelined) parsed replies."

  ;; For use with standard dynamic bindings
  ([get-replies? as-pipeline?]
     (let [{:keys [conn req-queue_]} *context*
           requests (pull-requests req-queue_)]
       (execute-requests conn requests get-replies? as-pipeline?)))

  ;; For use with Cluster, etc.
  ([conn requests get-replies? as-pipeline?]
     (let [nreqs (count requests)]
       (when (pos? nreqs)
         (let [{:keys [in out]} conn]
           (when-not (and in out) (throw no-context-ex))
           ;; (println "Sending requests: " requests)
           (send-requests out requests)
           (when get-replies?
             (if (or (> nreqs 1) as-pipeline?)
               (let [parsed-replies
                     (persistent!
                       (reduce
                         (fn [acc ^EnqueuedRequest ereq]
                           (let [parsed-reply (get-parsed-reply in
                                                (.-parser ereq))]
                             (if (suppressed-reply? parsed-reply)
                               acc
                               (conj! acc parsed-reply))))
                         (transient [])
                         requests))
                     nparsed-replies (count parsed-replies)]
                 (return-parsed-replies parsed-replies as-pipeline?))

               (let [^EnqueuedRequest ereq (nth requests 0)
                     one-reply (get-parsed-reply in (.-parser ereq))]
                 (return-parsed-reply one-reply)))))))))

;;;;

(def ^:dynamic *nested-stashed-reqs*     nil)
(def ^:dynamic *nested-stash-consumed?_* nil)

(defn -with-replies "Implementation detail"
  [body-fn as-pipeline?]
  (let [{:keys [conn req-queue_]} *context*
        ?nested-stashed-reqs      *nested-stashed-reqs*
        newly-stashed-reqs        (pull-requests req-queue_)

        stashed-reqs ; We'll pass the stash down until the first stash consumer
        (if-let [nsr ?nested-stashed-reqs]
          (into nsr newly-stashed-reqs)
          newly-stashed-reqs)]

    (if (empty? stashed-reqs) ; Common case
      (let [_        (body-fn)
            new-reqs (pull-requests req-queue_)]
        (execute-requests conn new-reqs :get-replies as-pipeline?))

      (let [nested-stash-consumed?_ (atom false)
            stash-size (count stashed-reqs)

            ?throwable ; Binding to support nested `with-replies` in body-fn:
            (binding [*nested-stashed-reqs*     stashed-reqs
                      *nested-stash-consumed?_* nested-stash-consumed?_]
              (try (body-fn) nil (catch Throwable t t)))

            new-reqs    (pull-requests req-queue_)
            all-reqs    (if @nested-stash-consumed?_ new-reqs (into stashed-reqs new-reqs))
            all-replies (execute-requests conn all-reqs :get-replies :as-pipeline)
            _           (when-let [nsc?_ *nested-stash-consumed?_*]
                          (reset! nsc?_ true))

            stashed-replies   (subvec all-replies 0 stash-size)
            requested-replies (subvec all-replies   stash-size)]

        ;; Restore any stashed replies to underlying stateful context:
        (parse nil ; We already parsed on stashing
          (enc/run! return stashed-replies))

        (if ?throwable
          (throw ?throwable)
          (return-parsed-replies requested-replies as-pipeline?))))))

(defmacro with-replies
  "Alpha - subject to change.
  Evaluates body, immediately returning the server's response to any
  contained Redis commands (i.e. before enclosing context ends).

  As an implementation detail, stashes and then `return`s any replies already
  queued with Redis server: i.e. should be compatible with pipelining.

  Note on parsers: if you're writing a Redis command (e.g. a fn that is
  intended to execute w/in an implicit connection context) and you're using
  `with-replies` as an implementation detail (i.e. you're interpreting
  replies internally), you probably want `(parse nil (with-replies ...))` to
  keep external parsers from leaking into your internal logic."
  {:arglists '([:as-pipeline & body] [& body])}
  [& [a1 & an :as args]]
  (let [as-pipeline? (identical? a1 :as-pipeline)
        body         (if as-pipeline? an args)]
    `(-with-replies (fn [] ~@body) ~as-pipeline?)))<|MERGE_RESOLUTION|>--- conflicted
+++ resolved
@@ -7,163 +7,6 @@
   (:import  [java.io DataInputStream BufferedOutputStream]
             [clojure.lang Keyword]))
 
-<<<<<<< HEAD
-(defrecord Context [conn in-stream out-stream parser-queue])
-(def ^:dynamic *context* nil)
-(def ^:dynamic *parser*  nil)
-(def ^:private no-context-error
-  (Exception. (str "Redis commands must be called within the context of a"
-                   " connection to Redis server. See `wcar`.")))
-
-(defmacro ^:private bytestring
-  "Redis communicates with clients using a (binary-safe) byte string protocol.
-  This is the equivalent of the byte array representation of a Java String."
-  [s] `(.getBytes ~s "UTF-8"))
-
-;;; Request delimiters
-(def ^bytes bs-crlf (bytestring "\r\n"))
-(def ^:const ^Integer bs-* (int (first (bytestring "*"))))
-(def ^:const ^Integer bs-$ (int (first (bytestring "$"))))
-
-;; Carmine-only markers that'll be used _within_ bulk data to indicate that
-;; the data requires special reply handling
-(def ^bytes bs-bin (bytestring "\u0000<")) ; Binary data marker
-(def ^bytes bs-clj (bytestring "\u0000>")) ; Frozen data marker
-
-(defrecord WrappedRaw [ba])
-(defn raw "Forces byte[] argument to be sent to Redis as raw, unencoded bytes."
-  [x] (if (utils/bytes? x) (->WrappedRaw x)
-          (throw (Exception. "Raw arg must be byte[]"))))
-
-(defprotocol IRedisArg (coerce-bs [x] "x -> [<ba> <meta>]"))
-(extend-protocol IRedisArg
-  String  (coerce-bs [x] [(bytestring x) nil])
-  Keyword (coerce-bs [x] [(bytestring ^String (utils/fq-name x)) nil])
-
-  ;;; Simple number types (Redis understands these)
-  Long    (coerce-bs [x] [(bytestring (str x)) nil])
-  Double  (coerce-bs [x] [(bytestring (str x)) nil])
-  Float   (coerce-bs [x] [(bytestring (str x)) nil])
-  Integer (coerce-bs [x] [(bytestring (str x)) nil])
-
-  ;;;
-  WrappedRaw (coerce-bs [x] [(:ba x) :raw])
-  nil        (coerce-bs [x] [(nippy-tools/freeze x) :mark-frozen])
-  Object     (coerce-bs [x] [(nippy-tools/freeze x) :mark-frozen]))
-
-(extend utils/bytes-class IRedisArg {:coerce-bs (fn [x] [x :mark-bytes])})
-
-;;; Macros to actually send data to stream buffer
-(defmacro ^:private send-crlf [out] `(.write ~out bs-crlf 0 2))
-(defmacro ^:private send-bin  [out] `(.write ~out bs-bin  0 2))
-(defmacro ^:private send-clj  [out] `(.write ~out bs-clj  0 2))
-(defmacro ^:private send-*    [out] `(.write ~out bs-*))
-(defmacro ^:private send-$    [out] `(.write ~out bs-$))
-(defmacro ^:private send-arg
-  "Send arbitrary argument along with information about its size:
-  $<size of arg> crlf
-  <arg data>     crlf
-
-  Argument type will determine how it'll be stored with Redis:
-    * String args become byte strings.
-    * Simple numbers (integers, longs, floats, doubles) become byte strings.
-    * Binary (byte array) args go through un-munged.
-    * Everything else gets serialized."
-  [out arg]
-  `(let [out#          ~out
-         arg#          ~arg
-         [ba# meta#]   (coerce-bs arg#)
-         ba#           (bytes   ba#)
-         payload-size# (alength ba#)
-         data-size#    (case meta# (:mark-bytes :mark-frozen) (+ payload-size# 2)
-                             payload-size#)]
-
-     ;; Reserve null first-byte for marked reply identification
-     (when (and (nil? meta#) (> payload-size# 0) (zero? (aget ba# 0)))
-       (throw (Exception. (str "Args can't begin with null terminator: " arg#))))
-
-     (send-$ out#) (.write out# (bytestring (str data-size#))) (send-crlf out#)
-     (case meta# :mark-bytes  (send-bin out#)
-                 :mark-frozen (send-clj out#)
-                 nil)
-     (.write out# ba# 0 payload-size#)
-     (send-crlf out#)))
-
-(def ^:dynamic *listener-req-mode?* "Implementation detail." nil)
-(defmacro with-listener-req-mode "Implementation detail." [& body]
-  `(binding [*listener-req-mode?* true] ~@body))
-
-(defn send-request*
-  "Sends a command to Redis server using its byte string protocol:
-      *<no. of args>     crlf
-      [$<size of arg N>  crlf
-        <arg data>       crlf ...]"
-  [args]
-  (let [^BufferedOutputStream out (or (:out-stream *context*)
-                                      (throw no-context-error))]
-
-    (send-* out) (.write out (bytestring (str (count args)))) (send-crlf out)
-    (doseq [arg args] (send-arg out arg))
-    (.flush out)
-
-    (when-not *listener-req-mode?*
-      (swap! (:parser-queue *context*) conj *parser*))))
-
-(def ^:dynamic send-request send-request*)
-
-(defn get-basic-reply
-  "BLOCKS to receive a single reply from Redis server. Applies basic parsing
-  and returns the result.
-
-  Redis will reply to commands with different kinds of replies, identified by
-  their first byte:
-      * `+` for single line reply.
-      * `-` for error message.
-      * `:` for integer reply.
-      * `$` for bulk reply.
-      * `*` for multi bulk reply."
-  [^DataInputStream in raw?]
-  (let [reply-type (char (.readByte in))]
-    (case reply-type
-      \+ (.readLine in)
-      \- (Exception.     (.readLine in))
-      \: (Long/parseLong (.readLine in))
-
-      ;; Bulk replies need checking for special in-data markers
-      \$ (let [data-size (Integer/parseInt (.readLine in))]
-           (when-not (neg? data-size) ; NULL bulk reply
-             (let [maybe-marked-type? (and (not raw?) (>= data-size 2))
-                   type (or (when maybe-marked-type?
-                              (.mark in 2)
-                              (let [h (byte-array 2)]
-                                (.readFully in h 0 2)
-                                (condp utils/ba= h
-                                  bs-clj :clj
-                                  bs-bin :bin
-                                  nil)))
-                            (if raw? :raw :str))
-
-                   marked-type? (case type (:clj :bin) true false)
-                   payload-size (int (if marked-type? (- data-size 2) data-size))
-                   payload      (byte-array payload-size)]
-
-               (when (and maybe-marked-type? (not marked-type?)) (.reset in))
-               (.readFully in payload 0 payload-size)
-               (.readFully in (byte-array 2) 0 2) ; Discard final crlf
-
-               (try
-                 (case type
-                   :str (String. payload 0 payload-size "UTF-8")
-                   :clj (nippy-tools/thaw payload)
-                   (:bin :raw) payload)
-                 (catch Exception e
-                   (Exception. (str "Bad reply data: " (.getMessage e)) e))))))
-
-      \* (let [bulk-count (Integer/parseInt (.readLine in))]
-           (utils/repeatedly* bulk-count (get-basic-reply in raw?)))
-      (throw (Exception. (str "Server returned unknown reply type: "
-                              reply-type))))))
-=======
 ;;;; Dynamic context
 
 (deftype EnqueuedRequest [^long cluster-keyslot parser args bs-args #_opts])
@@ -379,7 +222,6 @@
               (let [message (.getMessage e)]
                 (ex-info (str "Parser error: " message)
                   {:message message} e)))))))))
->>>>>>> fb7f7c4e
 
 ;;;; Parsers
 
